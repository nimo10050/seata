/*
 *  Copyright 1999-2018 Alibaba Group Holding Ltd.
 *
 *  Licensed under the Apache License, Version 2.0 (the "License");
 *  you may not use this file except in compliance with the License.
 *  You may obtain a copy of the License at
 *
 *       http://www.apache.org/licenses/LICENSE-2.0
 *
 *  Unless required by applicable law or agreed to in writing, software
 *  distributed under the License is distributed on an "AS IS" BASIS,
 *  WITHOUT WARRANTIES OR CONDITIONS OF ANY KIND, either express or implied.
 *  See the License for the specific language governing permissions and
 *  limitations under the License.
 */

package com.alibaba.fescar.core.protocol.transaction;

import java.nio.ByteBuffer;

import com.alibaba.fescar.core.model.BranchType;

import io.netty.buffer.ByteBuf;

public abstract class AbstractBranchEndRequest extends AbstractTransactionRequestToRM {

    private static final long serialVersionUID = 5083828939317068713L;

    protected String xid;

    protected long branchId;

    protected BranchType branchType = BranchType.AT;

    protected String resourceId;

    protected String applicationData;

    public String getXid() {
        return xid;
    }

    public void setXid(String xid) {
        this.xid = xid;
    }

    public long getBranchId() {
        return branchId;
    }

    public void setBranchId(long branchId) {
        this.branchId = branchId;
    }

    public BranchType getBranchType() {
        return branchType;
    }

    public void setBranchType(BranchType branchType) {
        this.branchType = branchType;
    }

    public String getResourceId() {
        return resourceId;
    }

    public void setResourceId(String resourceId) {
        this.resourceId = resourceId;
    }

    public String getApplicationData() {
        return applicationData;
    }

    public void setApplicationData(String applicationData) {
        this.applicationData = applicationData;
    }

    @Override
    public byte[] encode() {
        byte[] applicationDataBytes = null;
        if (this.applicationData != null) {
            applicationDataBytes = applicationData.getBytes(UTF8);
            if (applicationDataBytes.length > 512) {
                byteBuffer = ByteBuffer.allocate(applicationDataBytes.length + 1024);
            }
        }

        // 1. xid
        if (this.xid != null) {
            byte[] bs = xid.getBytes(UTF8);
            byteBuffer.putShort((short) bs.length);
            if (bs.length > 0) {
                byteBuffer.put(bs);
            }
        } else {
            byteBuffer.putShort((short) 0);
        }
        // 2. Branch Id
        byteBuffer.putLong(this.branchId);
        // 3. Branch Type
        byteBuffer.put((byte) this.branchType.ordinal());
        // 4. Resource Id
        if (this.resourceId != null) {
            byte[] bs = resourceId.getBytes(UTF8);
            byteBuffer.putShort((short) bs.length);
            if (bs.length > 0) {
                byteBuffer.put(bs);
            }
        } else {
            byteBuffer.putShort((short) 0);
        }

        // 5. Application Data
        if (this.applicationData != null) {
            byteBuffer.putInt(applicationDataBytes.length);
            if (applicationDataBytes.length > 0) {
                byteBuffer.put(applicationDataBytes);
            }
        } else {
            byteBuffer.putInt(0);
        }

        byteBuffer.flip();
        byte[] content = new byte[byteBuffer.limit()];
        byteBuffer.get(content);
        return content;
    }

    @Override
    public boolean decode(ByteBuf in) {
        int leftLen = in.readableBytes();
        int read = 0;
        int xidLen = in.readShort();
        if (xidLen > 0) {
            if (leftLen < xidLen) {
                return false;
            }
            byte[] bs = new byte[xidLen];
            in.readBytes(bs);
            setXid(new String(bs, UTF8));
            leftLen -= xidLen;
        }
        this.branchId = in.readLong();
        leftLen -= 8;
        this.branchType = BranchType.get(in.readByte());
        leftLen --;

        int resourceIdLen = in.readShort();
        if (resourceIdLen > 0) {
            if (leftLen < resourceIdLen) {
                return false;
            }
            byte[] bs = new byte[resourceIdLen];
            in.readBytes(bs);
            setResourceId(new String(bs, UTF8));
            leftLen -= resourceIdLen;
        }

        int applicationDataLen = in.readInt();
        if (applicationDataLen > 0) {
            if (leftLen < applicationDataLen) {
                return false;
            }
            byte[] bs = new byte[applicationDataLen];
            in.readBytes(bs);
            setApplicationData(new String(bs, UTF8));
            leftLen -= applicationDataLen;
        }

        return true;
    }
<<<<<<< HEAD
    
=======

>>>>>>> 35d2c5ab
    @Override
    public String toString() {
        StringBuilder result = new StringBuilder();
        result.append("xid=");
        result.append(xid);
        result.append(",");
        result.append("branchId=");
        result.append(branchId);
        result.append(",");
        result.append("branchType=");
        result.append(branchType);
        result.append(",");
        result.append("resourceId=");
        result.append(resourceId);
        result.append(",");
        result.append("applicationData=");
        result.append(applicationData);

        return result.toString();
    }
}<|MERGE_RESOLUTION|>--- conflicted
+++ resolved
@@ -170,11 +170,7 @@
 
         return true;
     }
-<<<<<<< HEAD
-    
-=======
 
->>>>>>> 35d2c5ab
     @Override
     public String toString() {
         StringBuilder result = new StringBuilder();
