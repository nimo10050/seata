--- conflicted
+++ resolved
@@ -185,10 +185,6 @@
         this.core = new DefaultCore(remotingServer);
     }
 
-    public static DefaultCoordinator getInstance() {
-        return getInstance(null);
-    }
-
     public static DefaultCoordinator getInstance(RemotingServer remotingServer) {
         if (null == instance) {
             synchronized (DefaultCoordinator.class) {
@@ -536,12 +532,10 @@
         this.remotingServer = remotingServer;
     }
 
-<<<<<<< HEAD
     public RemotingServer getRemotingServer() {
         return remotingServer;
     }
 
-=======
     /**
      * the task to remove branchSession
      */
@@ -608,5 +602,5 @@
             }
         }
     }
->>>>>>> 76b3e88d
+
 }