--- conflicted
+++ resolved
@@ -51,10 +51,7 @@
         transactionStoreManager = new FileTransactionStoreManager(sessionStoreFilePath + name, this);
     }
 
-<<<<<<< HEAD
-=======
     @Override
->>>>>>> 1b250126
     public void reload() {
         restoreSessions();
         washSessions();
