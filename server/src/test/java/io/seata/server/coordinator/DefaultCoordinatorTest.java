--- conflicted
+++ resolved
@@ -61,13 +61,9 @@
 import org.junit.jupiter.params.provider.MethodSource;
 import org.springframework.boot.test.context.SpringBootTest;
 import org.springframework.context.ApplicationContext;
-<<<<<<< HEAD
 
 import static io.seata.common.DefaultValues.DEFAULT_SESSION_STORE_FILE_DIR;
 import static java.io.File.separator;
-
-=======
->>>>>>> 53d65bf3
 /**
  * The type DefaultCoordinator test.
  *
@@ -99,19 +95,12 @@
 
     private static final Configuration CONFIG = ConfigurationFactory.getInstance();
 
-<<<<<<< HEAD
-    private static String sessionStorePath;
-
-=======
->>>>>>> 53d65bf3
     @BeforeAll
     public static void beforeClass(ApplicationContext context) throws Exception {
         EnhancedServiceLoader.unload(AbstractCore.class);
         XID.setIpAddress(NetUtil.getLocalIp());
-        sessionStorePath = CONFIG.getConfig(ConfigurationKeys.STORE_FILE_DIR, DEFAULT_SESSION_STORE_FILE_DIR)
-            + separator + XID.getPort();
         RemotingServer remotingServer = new MockServerMessageSender();
-        defaultCoordinator =DefaultCoordinator.getInstance(null);
+        defaultCoordinator = DefaultCoordinator.getInstance(null);
         defaultCoordinator.setRemotingServer(remotingServer);
         core = new DefaultCore(remotingServer);
     }
