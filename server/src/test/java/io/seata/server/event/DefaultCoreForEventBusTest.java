/*
 *  Copyright 1999-2019 Seata.io Group.
 *
 *  Licensed under the Apache License, Version 2.0 (the "License");
 *  you may not use this file except in compliance with the License.
 *  You may obtain a copy of the License at
 *
 *       http://www.apache.org/licenses/LICENSE-2.0
 *
 *  Unless required by applicable law or agreed to in writing, software
 *  distributed under the License is distributed on an "AS IS" BASIS,
 *  WITHOUT WARRANTIES OR CONDITIONS OF ANY KIND, either express or implied.
 *  See the License for the specific language governing permissions and
 *  limitations under the License.
 */
package io.seata.server.event;

import java.io.IOException;
import java.util.Map;
import java.util.concurrent.ConcurrentHashMap;
import java.util.concurrent.CountDownLatch;
import java.util.concurrent.TimeUnit;
import java.util.concurrent.atomic.AtomicInteger;

import com.google.common.eventbus.AllowConcurrentEvents;
import com.google.common.eventbus.Subscribe;
import io.seata.core.event.GlobalTransactionEvent;
import io.seata.core.exception.TransactionException;
import io.seata.core.model.GlobalStatus;
import io.seata.core.rpc.RemotingServer;
import io.seata.server.coordinator.DefaultCoordinator;
import io.seata.server.coordinator.DefaultCoordinatorTest;
import io.seata.server.coordinator.DefaultCore;
import io.seata.server.metrics.MetricsManager;
import io.seata.server.session.SessionHolder;
import org.junit.jupiter.api.Assertions;
import org.junit.jupiter.api.BeforeAll;
import org.junit.jupiter.api.Test;
import org.springframework.boot.test.context.SpringBootTest;
import org.springframework.context.ApplicationContext;

/**
 * Test events come from Default Core.
 *
 * @author zhengyangyong
 */
@SpringBootTest
public class DefaultCoreForEventBusTest {

    @BeforeAll
    public static void setUp(ApplicationContext context) throws InterruptedException {
        Thread.sleep(5000);
        MetricsManager.get().getRegistry().clearUp();
    }

    @Test
    public void test() throws IOException, TransactionException, InterruptedException {
        class GlobalTransactionEventSubscriber {
<<<<<<< HEAD

            private final Map<GlobalStatus, AtomicInteger> eventCounters;
=======
            private final Map<String, AtomicInteger> eventCounters;
>>>>>>> 3ef65912
            private CountDownLatch downLatch;

            public Map<String, AtomicInteger> getEventCounters() {
                return eventCounters;
            }

            public GlobalTransactionEventSubscriber() {
                this.eventCounters = new ConcurrentHashMap<>();
            }

            @Subscribe
            @AllowConcurrentEvents
            public void processGlobalTransactionEvent(GlobalTransactionEvent event) {
                AtomicInteger counter = eventCounters.computeIfAbsent(event.getStatus(),
                    status -> new AtomicInteger(0));
                counter.addAndGet(1);
                //System.out.println("current status:" + event.getName() + "," + event.getStatus() + "," + eventCounters.size());
                if (null != downLatch) {
                    downLatch.countDown();
                }
            }

            public void setDownLatch(CountDownLatch countDownLatch) {
                this.downLatch = countDownLatch;
            }

            public CountDownLatch getDownLatch() {
                return downLatch;
            }

            public void resetDownLatch() {
                if (null != downLatch) {
                    downLatch = null;
                }
            }
        }
        RemotingServer remotingServer = new DefaultCoordinatorTest.MockServerMessageSender();
        DefaultCoordinator coordinator = DefaultCoordinator.getInstance(null);
        coordinator.setRemotingServer(remotingServer);
        SessionHolder.init(null);
        GlobalTransactionEventSubscriber subscriber = null;
        try {
            DefaultCore core = new DefaultCore(remotingServer);

            subscriber = new GlobalTransactionEventSubscriber();
            EventBusManager.get().unregisterAll();
            EventBusManager.get().register(subscriber);

            //start and commit a transaction
            subscriber.setDownLatch(new CountDownLatch(3));
            String xid = core.begin("test_app_id", "default_group", "test_tran_name", 30000);
            core.commit(xid);


            //we need sleep for a short while because default canBeCommittedAsync() is true
<<<<<<< HEAD
            subscriber.getDownLatch().await();
            Assertions.assertEquals(1, subscriber.getEventCounters().get(GlobalStatus.Begin).get());
            Assertions.assertEquals(1, subscriber.getEventCounters().get(GlobalStatus.AsyncCommitting).get());
            Assertions.assertEquals(1, subscriber.getEventCounters().get(GlobalStatus.Committed).get());
=======
            subscriber.getDownLatch().await(5000, TimeUnit.MILLISECONDS);
            Assertions.assertEquals(1, subscriber.getEventCounters().get(GlobalStatus.Begin.name()).get());
            Assertions.assertEquals(1, subscriber.getEventCounters().get(GlobalStatus.AsyncCommitting.name()).get());
            Assertions.assertEquals(1, subscriber.getEventCounters().get(GlobalStatus.Committed.name()).get());
>>>>>>> 3ef65912

            //start and rollback transaction
            subscriber.setDownLatch(new CountDownLatch(3));
            xid = core.begin("test_app_id", "default_group", "test_tran_name2", 30000);
            core.rollback(xid);
            //sleep for retryRollback
            Thread.sleep(1500);
            //check
            subscriber.getDownLatch().await(1500, TimeUnit.MILLISECONDS);
            Assertions.assertEquals(2, subscriber.getEventCounters().get(GlobalStatus.Begin.name()).get());
            //Because of the delayed deletion of GlobalSession, and without changing the status of the Session,
            //the 'doGlobalRollback' method will actually be triggered twice.
            Assertions.assertEquals(2, subscriber.getEventCounters().get(GlobalStatus.Rollbacking.name()).get());
            Assertions.assertNotNull(subscriber.getEventCounters().get(GlobalStatus.Rollbacked.name()));

            //start more one new transaction for test timeout and let this transaction immediately timeout
            subscriber.setDownLatch(new CountDownLatch(1));
            core.begin("test_app_id", "default_group", "test_tran_name3", 0);

            //sleep for check ->  DefaultCoordinator.timeoutCheck
            Thread.sleep(2000);

            //at lease retry once because DefaultCoordinator.timeoutCheck is 1 second
            subscriber.downLatch.await(5000, TimeUnit.MILLISECONDS);
            Assertions.assertTrue(subscriber.getEventCounters().get(GlobalStatus.TimeoutRollbacking.name()).get() >= 1);
        } finally {
            // call SpringContextShutdownHook
            if (null != subscriber) {
                EventBusManager.get().unregister(subscriber);
            }
        }
    }
}<|MERGE_RESOLUTION|>--- conflicted
+++ resolved
@@ -22,6 +22,7 @@
 import java.util.concurrent.TimeUnit;
 import java.util.concurrent.atomic.AtomicInteger;
 
+import javax.ws.rs.HEAD;
 import com.google.common.eventbus.AllowConcurrentEvents;
 import com.google.common.eventbus.Subscribe;
 import io.seata.core.event.GlobalTransactionEvent;
@@ -56,12 +57,8 @@
     @Test
     public void test() throws IOException, TransactionException, InterruptedException {
         class GlobalTransactionEventSubscriber {
-<<<<<<< HEAD
 
-            private final Map<GlobalStatus, AtomicInteger> eventCounters;
-=======
             private final Map<String, AtomicInteger> eventCounters;
->>>>>>> 3ef65912
             private CountDownLatch downLatch;
 
             public Map<String, AtomicInteger> getEventCounters() {
@@ -117,17 +114,10 @@
 
 
             //we need sleep for a short while because default canBeCommittedAsync() is true
-<<<<<<< HEAD
             subscriber.getDownLatch().await();
             Assertions.assertEquals(1, subscriber.getEventCounters().get(GlobalStatus.Begin).get());
             Assertions.assertEquals(1, subscriber.getEventCounters().get(GlobalStatus.AsyncCommitting).get());
             Assertions.assertEquals(1, subscriber.getEventCounters().get(GlobalStatus.Committed).get());
-=======
-            subscriber.getDownLatch().await(5000, TimeUnit.MILLISECONDS);
-            Assertions.assertEquals(1, subscriber.getEventCounters().get(GlobalStatus.Begin.name()).get());
-            Assertions.assertEquals(1, subscriber.getEventCounters().get(GlobalStatus.AsyncCommitting.name()).get());
-            Assertions.assertEquals(1, subscriber.getEventCounters().get(GlobalStatus.Committed.name()).get());
->>>>>>> 3ef65912
 
             //start and rollback transaction
             subscriber.setDownLatch(new CountDownLatch(3));
